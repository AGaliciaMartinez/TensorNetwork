--- conflicted
+++ resolved
@@ -188,21 +188,13 @@
   if backend == "pytorch":
     pytest.skip("Complex numbers currently not supported in PyTorch")
 
-<<<<<<< HEAD
-  a = tn.Node(np.random.rand(3, 3) + 1j * np.random.rand(3, 3), backend=backend)
-=======
   a = Node(np.random.rand(3, 3) + 1j * np.random.rand(3, 3), backend=backend)
->>>>>>> 44d9c6f8
   abar = linalg.conj(a)
   np.testing.assert_allclose(abar.tensor, a.backend.conj(a.tensor))
 
 
 def test_transpose(backend):
-<<<<<<< HEAD
-  a = tn.Node(np.random.rand(1, 2, 3, 4, 5), backend=backend)
-=======
   a = Node(np.random.rand(1, 2, 3, 4, 5), backend=backend)
->>>>>>> 44d9c6f8
   order = [a[n] for n in reversed(range(5))]
   transpa = linalg.transpose(a, [4, 3, 2, 1, 0])
   a.reorder_edges(order)
@@ -214,23 +206,14 @@
     X = np.array([[0, 1], [1, 0]], dtype=np.float32)
     Z = np.array([[1, 0], [0, -1]], dtype=np.float32)
     expected = np.kron(X, Z).reshape(2, 2, 2, 2)
-<<<<<<< HEAD
-    result = linalg.kron([tn.Node(X), tn.Node(Z)])
-=======
     result = linalg.kron([Node(X), Node(Z)])
->>>>>>> 44d9c6f8
     np.testing.assert_allclose(result.tensor, expected)
 
 
 def test_kron_raises(backend):
   with DefaultBackend(backend):
-<<<<<<< HEAD
-    A = tn.Node(np.ones((2, 2, 2)))
-    B = tn.Node(np.ones((2, 2, 2)))
-=======
     A = Node(np.ones((2, 2, 2)))
     B = Node(np.ones((2, 2, 2)))
->>>>>>> 44d9c6f8
     with pytest.raises(
         ValueError, match="All operator tensors must have an even order."):
       linalg.kron([A, B])
