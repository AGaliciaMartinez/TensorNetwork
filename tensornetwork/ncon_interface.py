--- conflicted
+++ resolved
@@ -14,45 +14,16 @@
 
 import warnings
 import numpy as np
-<<<<<<< HEAD
-# pylint: disable=line-too-long
-from typing import Any, Sequence, List, Optional, Union, Text, Tuple, Dict
-from tensornetwork import network_components
-from tensornetwork.backend_contextmanager import get_default_backend
-from tensornetwork.backends import backend_factory
-from tensornetwork.backends.base_backend import BaseBackend
-=======
 from typing import Any, Sequence, List, Optional, Union, Text, Tuple
 from tensornetwork import network_components
 from tensornetwork.backend_contextmanager import get_default_backend
 from tensornetwork.backends import backend_factory
 from tensornetwork.backends.abstract_backend import AbstractBackend
->>>>>>> 44d9c6f8
 Tensor = Any
 
 _CACHED_JITTED_NCONS = {}
 
 
-<<<<<<< HEAD
-def _map_string_to_int(network_structure):
-  flat_labels = np.concatenate(network_structure)
-  unique, cnts = np.unique(flat_labels, return_counts=True)
-  cont_labels = unique[cnts >= 2]
-  out_labels = unique[cnts == 1]
-  ordered_out_labels = np.sort(out_labels)
-
-  mapping = dict(zip(cont_labels, np.arange(1, len(cont_labels) + 1)))
-  out_mapping = dict(
-      zip(ordered_out_labels, -np.arange(1,
-                                         len(ordered_out_labels) + 1)))
-  mapping.update(out_mapping)
-  mapped_network_structure = [
-      np.array([
-          mapping[str(label)]  #`label` we force 'label' a `str`
-          for label in labels
-      ])
-      for labels in network_structure
-=======
 def _get_cont_out_labels(
     network_structure: List[List]) -> Tuple[List, List, List, List]:
   """
@@ -93,29 +64,11 @@
   mapping.update(out_mapping)
   mapped_network_structure = [
       [mapping[label] for label in labels] for labels in network_structure
->>>>>>> 44d9c6f8
   ]
   return mapped_network_structure, mapping
 
 
-<<<<<<< HEAD
-def _check_network(network_structure, tensor_dimensions, flat_connections,
-                   con_order, out_order, reverse_mapping):
-  flat_dimensions = np.concatenate(tensor_dimensions)
-  pos_cons = flat_connections[flat_connections > 0]
-  neg_cons = flat_connections[flat_connections < 0]
-
-  unique, cnts = np.unique(flat_connections, return_counts=True)
-  if reverse_mapping is None:
-    reverse_mapping = dict(zip(unique, unique))
-
-  pos_connections = unique[unique > 0]
-  pos_cnts = cnts[unique > 0]
-  neg_connections = unique[unique < 0]
-  neg_cnts = cnts[unique < 0]
-=======
 def _check_network(network_structure, tensor_dimensions, con_order, out_order):
->>>>>>> 44d9c6f8
   if len(network_structure) != len(tensor_dimensions):
     raise ValueError("number of tensors does not match the"
                      " number of network connections.")
@@ -124,63 +77,6 @@
     if len(dims) != len(network_structure[n]):
       raise ValueError(f"number of indices does not match"
                        f" number of labels on tensor {n}.")
-<<<<<<< HEAD
-  # check `con_order`
-  log_array = np.isin(con_order, pos_cons)
-  if not np.all(log_array):
-    raise ValueError(
-        (f"labels {con_order[np.logical_not(log_array)]} in `con_order` "
-         f"do not appear in network structure."))
-
-  unique_con, con_cnts = np.unique(con_order, return_counts=True)
-  if np.any(con_cnts >= 2):
-    raise ValueError(
-        f"contraction labels {unique_con[con_cnts>=2]} appear more than once in `con_order`."
-    )
-
-  if not np.array_equal(np.sort(con_order), np.unique(pos_cons)):
-    raise ValueError((f"{[reverse_mapping[o] for o in con_order]} "
-                      f"is not a valid contraction order."))
-
-  # check `out_order`
-  log_array = np.isin(out_order, neg_cons)
-  if not np.all(log_array):
-    raise ValueError(
-        (f"labels {out_order[np.logical_not(log_array)]} in `out_order` "
-         f"do not appear in network structure."))
-
-  unique_out, cnts_out = np.unique(out_order, return_counts=True)
-  if np.any(cnts_out > 1):
-    msg = [reverse_mapping[u] for u in unique_out[cnts_out > 1]]
-    raise ValueError((f"output labels {msg}"
-                      f" appear more than once in `out_order`."))
-
-  if not np.array_equal(np.sort(out_order), np.unique(neg_cons)):
-    msg1 = [reverse_mapping[o] for o in out_order]
-    msg2 = [reverse_mapping[o] for o in neg_cons]
-    raise ValueError((f"{msg1} is not a valid output order "
-                      f"for free output indices {msg2}."))
-
-  if len(np.nonzero(unique == 0)[0]) != 0:
-    raise ValueError("only nonzero values are allowed "
-                     "to specify network structure.")
-
-  if not np.all(pos_cnts == 2):
-    msg = [reverse_mapping[o] for o in pos_connections[pos_cnts != 2]]
-    raise ValueError(f"contracted connections {msg}"
-                     f" do not appear exactly twice.")
-  if not np.all(neg_cnts == 1):
-    msg = [reverse_mapping[o] for o in neg_connections[neg_cnts != 1]]
-    raise ValueError(f"output connections " f"{msg} appear " f"more than once.")
-
-  un_pos = np.unique(pos_cons)
-  for u in un_pos:
-    dims = flat_dimensions[flat_connections == u]
-    if dims[0] != dims[1]:
-      raise ValueError(f"tensor dimensions of "
-                       f"connection {reverse_mapping[u]}"
-                       f" do not match, got dimensions {dims}.")
-=======
   flat_labels = [l for sublist in network_structure for l in sublist]
   tmp_wrong_labels = [l for l in flat_labels if flat_labels.count(l) > 2]
   wrong_labels = []
@@ -254,8 +150,6 @@
         raise ValueError(f"label {l} appears more than once in `out_order`.")
 
   return cont_labels, out_labels
->>>>>>> 44d9c6f8
-
 
 def _partial_trace(tensor, labels, backend_obj):
   unique, cnts = np.unique(labels, return_counts=True)
@@ -269,17 +163,10 @@
         num_cont * 2, order='F')
     free_indices = np.delete(
         np.arange(tensor.ndim, dtype=np.int16), contracted_indices)
-<<<<<<< HEAD
-
-    contracted_dimension = np.prod(
-        [shape[d] for d in contracted_indices[:num_cont]])
-    temp_shape = tuple([contracted_dimension, contracted_dimension])
-=======
     contracted_dimension = np.prod(
         [shape[d] for d in contracted_indices[:num_cont]])
     temp_shape = tuple([shape[pos] for pos in free_indices] +
                        [contracted_dimension, contracted_dimension])
->>>>>>> 44d9c6f8
     result = backend_obj.trace(
         backend_obj.reshape(
             backend_obj.transpose(
@@ -313,16 +200,6 @@
 
   if not isinstance(network_structure, list):
     raise ValueError("`network_structure` is not a list")
-<<<<<<< HEAD
-  network_structure = [np.array(l) for l in network_structure]
-  flat_connections = np.concatenate(network_structure)
-
-  if con_order is None:
-    con_order = np.unique(flat_connections[flat_connections > 0])
-  else:
-    con_order = np.array(con_order)
-=======
->>>>>>> 44d9c6f8
 
   # partial trace
   for n, tensor in enumerate(tensors):
@@ -381,22 +258,13 @@
 
 
 def ncon(
-<<<<<<< HEAD
-    tensors: Any,
-=======
     tensors: Sequence[Union[network_components.AbstractNode, Tensor]],
->>>>>>> 44d9c6f8
     network_structure: Sequence[Sequence],
     con_order: Optional[Sequence] = None,
     out_order: Optional[Sequence] = None,
     check_network: bool = True,
-<<<<<<< HEAD
-    backend: Optional[Union[Text, BaseBackend]] = None
-) -> Union[network_components.BaseNode, Tensor]:
-=======
     backend: Optional[Union[Text, AbstractBackend]] = None
 ) -> Union[network_components.AbstractNode, Tensor]:
->>>>>>> 44d9c6f8
   r"""Contracts a list of tensors or nodes according to a tensor network 
     specification.
 
@@ -473,15 +341,10 @@
   if con_order == []:  #allow empty list as input
     con_order = None
 
-<<<<<<< HEAD
-  are_nodes = [isinstance(t, network_components.BaseNode) for t in tensors]
-  nodes = {t for t in tensors if isinstance(t, network_components.BaseNode)}
-=======
   # convert to lists
   network_structure = [list(l) for l in network_structure]
   are_nodes = [isinstance(t, network_components.AbstractNode) for t in tensors]
   nodes = {t for t in tensors if isinstance(t, network_components.AbstractNode)}
->>>>>>> 44d9c6f8
   if not all([n.backend.name == backend_obj.name for n in nodes]):
     raise ValueError("Some nodes have backends different from '{}'".format(
         backend_obj.name))
@@ -493,58 +356,6 @@
     else:
       _tensors.append(t)
   _tensors = [backend_obj.convert_to_tensor(t) for t in _tensors]
-<<<<<<< HEAD
-
-  network_structure = [np.array(l) for l in network_structure]
-  flat_connections = np.concatenate(network_structure)
-  mapping = None
-  reverse_mapping = None
-
-  if flat_connections.dtype.type is np.str_:
-    if (con_order is not None) and (np.array(con_order).dtype.type
-                                    is not np.str_):
-      raise TypeError("network_structure and con_order "
-                      "have to have the same dtype")
-    if (out_order is not None) and (np.array(out_order).dtype.type
-                                    is not np.str_):
-      raise TypeError("network_structure and out_order "
-                      "have to have the same dtype")
-    network_structure, mapping = _map_string_to_int(network_structure)
-    
-    reverse_mapping = {v: k for k, v in mapping.items()}
-    flat_connections = np.concatenate(network_structure)
-  if out_order is None:
-    out_order = np.sort(flat_connections[flat_connections < 0])[::-1]
-  else:
-    if mapping is not None:
-      l = []
-      for o in out_order:
-        try:
-          l.append(mapping[o])
-        except KeyError:
-          raise KeyError(
-              f"output label '{o}' does not appear in network_structure")
-      out_order = np.array(l)
-    else:
-      out_order = np.array(out_order)
-  if con_order is None:
-    con_order = np.unique(flat_connections[flat_connections > 0])
-  else:
-    if mapping is not None:
-      l = []
-      for o in con_order:
-        try:
-          l.append(mapping[o])
-        except KeyError:
-          raise KeyError(
-              f"contraction label '{o}' does not appear in network_structure")
-      con_order = np.array(l)
-    else:
-      con_order = np.array(con_order)
-  if check_network:
-    _check_network(network_structure, [t.shape for t in _tensors],
-                   flat_connections, con_order, out_order, reverse_mapping)
-=======
   if check_network:
     cont_labels, out_labels = _check_network(network_structure,
                                              [t.shape for t in _tensors],
@@ -581,7 +392,6 @@
       l.append(mapping[o])
     con_order = np.array(l)
 
->>>>>>> 44d9c6f8
   if backend not in _CACHED_JITTED_NCONS:
     _CACHED_JITTED_NCONS[backend] = backend_obj.jit(
         _jittable_ncon, static_argnums=(1, 2, 3, 4))
@@ -589,134 +399,4 @@
                                              con_order, out_order, backend_obj)
   if all(are_nodes):
     return network_components.Node(res_tensor, backend=backend_obj)
-<<<<<<< HEAD
-  return res_tensor
-
-
-def ncon_network(
-    tensors: Sequence[Tensor],
-    network_structure: Sequence[Sequence],
-    con_order: Optional[Sequence] = None,
-    out_order: Optional[Sequence] = None,
-    backend: Optional[Union[Text, BaseBackend]] = None
-) -> Tuple[List[network_components.BaseNode], List[network_components.Edge],
-           List[network_components.Edge]]:
-  r"""
-    Deprecated: support of this function will bbe dropped without futher notice.
-
-    Creates a network from a list of tensors according to `tensors`.
-
-    The network is provided as a list of lists, one for each
-    tensor, specifying labels for the edges connected to that tensor.
-
-    If a contraction order `con_order` and an output order `out_order`
-    are both provided, the edge labels can be anything.
-    Otherwise (`con_order == None or out_order == None`), the edge labels 
-    must be integers and edges will be contracted in ascending order.
-    Negative integers denote the (dangling) indices of the output tensor,
-    which will be in descending order, e.g. `[-1,-2,-3,...]`.
-
-    This is used internally by `ncon()`.
-
-    Args:
-      tensors: List of `Tensor`s.
-      network_structure: List of lists specifying the tensor network.
-      con_order: List of edge labels specifying the contraction order.
-      out_order: List of edge labels specifying the output order.
-      backend: String or BaseBackend object specifying the backend to use. 
-        Defaults to the default TensorNetwork backend.
-    Returns:
-      nodes: List of constructed nodes in the same order as given in `tensors`.
-      con_edges: List of internal `Edge` objects in contraction order.
-      out_edges: List of dangling `Edge` objects in output order.
-  """
-  if len(tensors) != len(network_structure):
-    raise ValueError('len(tensors) != len(network_structure)')
-
-  nodes, edges = _build_network(tensors, network_structure, backend)
-
-  if con_order is None:
-    try:
-      con_order = sorted((k for k in edges if k >= 0))
-      if con_order and con_order[0] == 0:
-        raise ValueError("'0' is not a valid edge label when the "
-                         "contraction order is not specified separately.")
-    except TypeError:
-      raise ValueError("Non-integer edge label(s): {}".format(
-          list(edges.keys())))
-  else:
-    if len(con_order) != len(set(con_order)):
-      raise ValueError("Duplicate labels in con_order: {}".format(con_order))
-
-  if out_order is None:
-    try:
-      out_order = sorted((k for k in edges if k < 0), reverse=True)
-    except TypeError:
-      raise ValueError("Non-integer edge label(s): {}".format(
-          list(edges.keys())))
-  else:
-    if len(out_order) != len(set(out_order)):
-      raise ValueError("Duplicate labels in out_order: {}".format(out_order))
-
-  try:
-    con_edges = [edges[k] for k in con_order]
-    out_edges = [edges[k] for k in out_order]
-  except KeyError as err:
-    raise ValueError("Order contained an unknown edge label: {}".format(
-        err.args[0]))
-
-  if len(con_edges) + len(out_edges) != len(edges):
-    raise ValueError(
-        "Edges {} were not included in the contraction and output "
-        "ordering.".format(
-            list(set(edges.keys()) - set(con_order) - set(out_order))))
-
-  for e in con_edges:
-    if e.is_dangling():
-      raise ValueError(
-          "Contraction edge {} appears only once in the network.".format(
-              str(e)))
-
-  for e in out_edges:
-    if not e.is_dangling():
-      raise ValueError(
-          "Output edge {} appears more than once in the network.".format(
-              str(e)))
-
-  return nodes, con_edges, out_edges
-
-
-def _build_network(
-    tensors: Sequence[Tensor],
-    network_structure: Sequence[Sequence],
-    backend: Optional[Union[BaseBackend, Text]] = None,
-) -> Tuple[List[network_components.BaseNode], Dict[Any,
-                                                   network_components.Edge]]:
-  nodes = []
-  edges = {}
-  for i, (tensor, edge_lbls) in enumerate(zip(tensors, network_structure)):
-    if len(tensor.shape) != len(edge_lbls):
-      raise ValueError(
-          "Incorrect number of edge labels specified tensor {}".format(i))
-    if isinstance(tensor, network_components.BaseNode):
-      node = tensor
-    else:
-      node = network_components.Node(
-          tensor, name="tensor_{}".format(i), backend=backend)
-
-    nodes.append(node)
-
-    for (axis_num, edge_lbl) in enumerate(edge_lbls):
-      if edge_lbl not in edges:
-        e = node[axis_num]
-        e.set_name(str(edge_lbl))
-        edges[edge_lbl] = e
-      else:
-        # This will raise an error if the edges are not dangling.
-        e = network_components.connect(
-            edges[edge_lbl], node[axis_num], name=str(edge_lbl))
-        edges[edge_lbl] = e
-  return nodes, edges
-=======
-  return res_tensor
->>>>>>> 44d9c6f8
+  return res_tensor