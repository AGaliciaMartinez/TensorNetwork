--- conflicted
+++ resolved
@@ -6,8 +6,6 @@
     reduced_density, remove_node, replicate_nodes, split_node,
     split_node_full_svd, split_node_qr, split_node_rq, switch_backend)
 
-<<<<<<< HEAD
-#pylint: disable=line-too-long
 from tensornetwork.linalg.initialization import (
     eye,
     ones,
@@ -15,10 +13,6 @@
     random_uniform,
     zeros
     )
-=======
-from tensornetwork.linalg.linalg import (conj, eye, kron, norm, ones, randn,
-                                         random_uniform, transpose, zeros)
->>>>>>> 5e2614b0
 
 from tensornetwork.tensor import Tensor
 from tensornetwork.network_components import (
